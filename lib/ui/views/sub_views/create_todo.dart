--- conflicted
+++ resolved
@@ -428,11 +428,7 @@
                     ),
                     // Subtasks
                     (taskType != TaskType.small)
-<<<<<<< HEAD
                         // TODO: Fix Steps density & padding for small screens.
-=======
-                    // TODO: Fix Steps density & padding for small screens.
->>>>>>> 865aa849
                         ? Padding(
                             padding: const EdgeInsets.symmetric(horizontal: Constants.innerPadding),
                             child: Card(
@@ -621,7 +617,6 @@
     return ListTile(
         leading: const Icon(Icons.event_repeat_outlined),
         title: (frequency == Frequency.once)
-<<<<<<< HEAD
             ? const AutoSizeText("Set Recurring?",
                 overflow: TextOverflow.visible,
                 minFontSize: Constants.small,
@@ -632,34 +627,7 @@
                 minFontSize: Constants.small,
                 maxLines: 1,
                 softWrap: false),
-=======
-            ? const AutoSizeText(
-                "Set Recurring?",
-                overflow: TextOverflow.visible,
-          minFontSize: Constants.small,
-          maxLines: 2,
-          softWrap: true
-              )
-            : AutoSizeText(
-                toBeginningOfSentenceCase(frequency.name)!,
-                overflow: TextOverflow.visible,
-                minFontSize: Constants.small,
-                maxLines: 1,
-          softWrap: false
-              ),
->>>>>>> 865aa849
-        // TODO: Fix this, it's completely broken - Work with live view.
         onTap: () {
-          // This also needs stateful builder.
-          // Caching bc of conditional rendering.
-<<<<<<< HEAD
-
-=======
-          Frequency cacheFreq = frequency;
-          CustomFrequency cacheCustom = customFreq;
-          Set<int> cacheWeekdays = Set.from(weekDaySet);
-          int cacheSkip = repeatSkip;
->>>>>>> 865aa849
           showDialog(
               context: context,
               builder: (BuildContext context) {
@@ -800,10 +768,12 @@
                                               ),
                                             ),
                                           ),
-                                          // Repeat skip
+                                          // Days of the week.
                                         ],
                                       )
                                     : const SizedBox.shrink(),
+
+                                // Repeat Skip
 
                                 Row(
                                     mainAxisAlignment: MainAxisAlignment.spaceBetween,
@@ -855,154 +825,17 @@
                 })));
   }
 
-<<<<<<< HEAD
   // Dialog buildRepeatableDialog(Frequency cacheFreq, CustomFrequency cacheCustom, int cacheSkip,
   //     Set<int> cacheWeekdays, BuildContext context, void Function(void Function()) setState,
   //     {bool smallScreen = false}) {
   //   ;
   // }
-=======
-  Dialog buildRepeatableDialog(Frequency cacheFreq, CustomFrequency cacheCustom, int cacheSkip,
-      Set<int> cacheWeekdays, BuildContext context) {
-    return Dialog(
-        child: Padding(
-      padding: const EdgeInsets.all(Constants.innerPadding),
-      child: Column(
-        mainAxisSize: MainAxisSize.min,
-        mainAxisAlignment: MainAxisAlignment.center,
-        children: [
-          const Row(
-            mainAxisSize: MainAxisSize.min,
-              mainAxisAlignment: MainAxisAlignment.start, children: [
-            Expanded(
-              child: AutoSizeText(
-                "Set Recurring",
-                softWrap: false,
-                maxLines: 1,
-                minFontSize: Constants.medium,
-                overflow: TextOverflow.visible,
-                style: Constants.headerStyle,
-              ),
-            )
-          ]),
-          // Segmented button
-          SegmentedButton<Frequency>(
-            segments: Frequency.values
-                .map((Frequency frequency) => ButtonSegment<Frequency>(
-                      value: frequency,
-                      label: AutoSizeText(
-                        "${toBeginningOfSentenceCase(frequency.name)}",
-                        overflow: TextOverflow.visible,
-                      ),
-                    ))
-                .toList(growable: false),
-            selected: <Frequency>{frequency},
-            onSelectionChanged: (Set<Frequency> newSelection) => setState(() {
-              checkClose = true;
-              frequency = newSelection.first;
-            }),
-          ),
-          // Conditional, custom rendering widget.
-          (frequency == Frequency.once)
-              ? const SizedBox.shrink()
-              : Column(children: [
-                  // Segmented CustomFreq button.
-                  SegmentedButton<int>(
-                      multiSelectionEnabled: true,
-                      segments: const [
-                        ButtonSegment<int>(
-                          value: DateTime.sunday - 1,
-                          label: Text("Sun"),
-                        ),
-                        ButtonSegment<int>(value: DateTime.monday - 1, label: Text("Mon")),
-                        ButtonSegment<int>(value: DateTime.tuesday - 1, label: Text("Tues")),
-                        ButtonSegment<int>(value: DateTime.wednesday - 1, label: Text("Wed")),
-                        ButtonSegment<int>(value: DateTime.thursday - 1, label: Text("Thur")),
-                        ButtonSegment<int>(value: DateTime.friday - 1, label: Text("Fri")),
-                        ButtonSegment<int>(value: DateTime.saturday - 1, label: Text("Sat")),
-                      ],
-                      selected: weekDaySet,
-                      onSelectionChanged: (Set<int> newSelection) => setState(() {
-                            checkClose = true;
-                            weekDaySet = newSelection;
-                          }))
-                ]),
-
-          (frequency != Frequency.once)
-              ? Row(
-                  children: [
-                    const Text(
-                      "Repeat every: ",
-                      overflow: TextOverflow.ellipsis,
-                    ),
-                    TextField(
-                      controller: repeatSkipEditingController,
-                      keyboardType: TextInputType.number,
-                    ),
-                    (frequency != Frequency.custom)
-                        ? switch (frequency) {
-                            Frequency.daily => const Text(
-                                "days",
-                                overflow: TextOverflow.ellipsis,
-                              ),
-                            Frequency.weekly => const Text(
-                                "weeks",
-                                overflow: TextOverflow.ellipsis,
-                              ),
-                            Frequency.monthly => const Text(
-                                "months",
-                                overflow: TextOverflow.ellipsis,
-                              ),
-                            Frequency.yearly => const Text(
-                                "years",
-                                overflow: TextOverflow.ellipsis,
-                              ),
-                            _ => const Text("")
-                          }
-                        : switch (customFreq) {
-                            CustomFrequency.weekly => const Text("weeks"),
-                            CustomFrequency.monthly => const Text("months"),
-                            CustomFrequency.yearly => const Text("years"),
-                          },
-                  ],
-                )
-              : const SizedBox.shrink(),
-          Padding(
-              padding: const EdgeInsets.all(Constants.padding),
-              child: Row(mainAxisAlignment: MainAxisAlignment.end, children: [
-                FilledButton.tonal(
-                    onPressed: () {
-                      setState(() {
-                        frequency = cacheFreq;
-                        customFreq = cacheCustom;
-                        repeatSkip = cacheSkip;
-                        weekDaySet = cacheWeekdays;
-                      });
-                      Navigator.pop(context);
-                    },
-                    child: const Text("Cancel")),
-                FilledButton(
-                  onPressed: () {
-                    Navigator.pop(context);
-                  },
-                  child: const Text("Save"),
-                )
-              ]))
-        ],
-      ),
-    ));
-  }
->>>>>>> 865aa849
 
   ListTile buildTimeTile() {
     return ListTile(
         leading: const Icon(Icons.schedule_outlined),
         title: (null == startTime && null == dueTime)
-<<<<<<< HEAD
             // TODO: Fix UI:  Needs to be Start @ ___ Icon Due @ ___, currently unclear.
-=======
-        // TODO: Fix UI:  Needs to be Start @ ___ Icon Due @ ___, currently unclear.
->>>>>>> 865aa849
             ? const AutoSizeText(
                 "Add Times",
                 overflow: TextOverflow.visible,
@@ -1028,18 +861,6 @@
                         maxLines: 2,
                         minFontSize: Constants.small,
                       )),
-                // const Flexible(
-                //   child: Padding(
-                //     padding: EdgeInsets.symmetric(horizontal: Constants.padding),
-                //     child: AutoSizeText(
-                //       "-",
-                //       softWrap: false,
-                //       overflow: TextOverflow.visible,
-                //       maxLines: 1,
-                //       minFontSize: Constants.small,
-                //     ),
-                //   ),
-                // ),
                 (null == dueTime)
                     ? const Flexible(
                         child: Padding(
@@ -1075,7 +896,6 @@
               ]),
         onTap: () {
           showDialog<void>(
-<<<<<<< HEAD
               context: context,
               builder: (BuildContext context) {
                 TimeOfDay? tmpStart = startTime;
@@ -1112,28 +932,6 @@
                                           child: AutoSizeText(
                                         "Start | Due ",
                                         style: Constants.largeHeaderStyle,
-=======
-            context: context,
-            builder: (BuildContext context) {
-              TimeOfDay? tmpStart = startTime;
-              TimeOfDay? tmpDue = dueTime;
-              return StatefulBuilder(
-                  builder: (context, setState) => Dialog(
-                          child: Padding(
-                        padding: const EdgeInsets.all(Constants.innerPadding),
-                        child: Column(
-                            mainAxisSize: MainAxisSize.min,
-                            mainAxisAlignment: MainAxisAlignment.center,
-                            children: [
-                              const Row(
-                                  mainAxisAlignment: MainAxisAlignment.start,
-                                  mainAxisSize: MainAxisSize.min,
-                                  children: [
-                                    Expanded(
-                                      child: AutoSizeText(
-                                        "Select Times",
-                                        style: Constants.headerStyle,
->>>>>>> 865aa849
                                         softWrap: true,
                                         overflow: TextOverflow.visible,
                                         maxLines: 1,
@@ -1148,7 +946,6 @@
                                     ],
                                   ),
                                 ),
-<<<<<<< HEAD
                                 Padding(
                                   padding:
                                       const EdgeInsets.symmetric(vertical: Constants.innerPadding),
@@ -1240,59 +1037,6 @@
                                               onPressed: () => Navigator.pop(context),
                                               label: const AutoSizeText("Cancel",
                                                   softWrap: false,
-=======
-                              ),
-                              // TODO: Text Row: Start @, Due @.
-                              Padding(
-                                padding:
-                                    const EdgeInsets.symmetric(vertical: Constants.innerPadding),
-                                child: Row(
-                                    mainAxisAlignment: MainAxisAlignment.center,
-                                    mainAxisSize: MainAxisSize.max,
-                                    children: [
-                                      Expanded(
-                                        child: OutlinedButton(
-                                            onPressed: () async {
-                                              final TimeOfDay? picked = await showTimePicker(context: context, initialTime: tmpStart ?? const TimeOfDay(hour: 0, minute: 0));
-                                              if(null != picked)
-                                                {
-                                                  setState(() => tmpStart = picked);
-                                                }
-                                            },
-                                            child: (null != tmpStart)
-                                                ? AutoSizeText(
-                                                    tmpStart!.format(context).toString(),
-                                                    softWrap: false,
-                                                    overflow: TextOverflow.visible,
-                                                    maxLines: 1,
-                                                    minFontSize: Constants.small,
-                                                  )
-                                                : const AutoSizeText("Start Time",
-                                                    softWrap: true,
-                                                    overflow: TextOverflow.visible,
-                                                    maxLines: 2,
-                                                    minFontSize: Constants.small)),
-                                      ),
-                                      Expanded(
-                                        child: OutlinedButton(
-                                          onPressed: () async {
-                                            final TimeOfDay? picked = await showTimePicker(context: context, initialTime: tmpDue ?? const TimeOfDay(hour: 23, minute: 59),
-                                            );
-                                            if(null != picked) {
-
-                                              setState(() {
-
-                                                tmpDue = picked;
-                                              });
-                                            }
-                                          },
-                                          child: (null != tmpDue)
-                                              ? AutoSizeText(
-                                                  tmpDue!.format(context).toString(),
-                                                )
-                                              : const AutoSizeText("Due Time",
-                                                  softWrap: true,
->>>>>>> 865aa849
                                                   overflow: TextOverflow.visible,
                                                   maxLines: 1,
                                                   minFontSize: Constants.small)),
@@ -1314,7 +1058,6 @@
                                                 softWrap: false,
                                                 overflow: TextOverflow.visible,
                                                 maxLines: 1,
-<<<<<<< HEAD
                                                 minFontSize: Constants.small),
                                           ),
                                         ),
@@ -1323,36 +1066,6 @@
                               ]),
                         )));
               });
-=======
-                                                minFontSize: Constants.small)),
-                                      ),
-                                    ),
-                                    Expanded(
-                                      child: Padding(
-                                        padding: const EdgeInsets.only(left: Constants.padding),
-                                        child: FilledButton.icon(
-                                          icon: const Icon(Icons.done_outlined),
-                                          onPressed: () {
-                                            setState((){
-                                              startTime = tmpStart;
-                                              dueTime = tmpDue;
-                                            });
-                                            Navigator.pop(context);
-                                          },
-                                          label: const AutoSizeText("Done",
-                                              softWrap: false,
-                                              overflow: TextOverflow.visible,
-                                              maxLines: 1,
-                                              minFontSize: Constants.small),
-                                        ),
-                                      ),
-                                    )
-                                  ]),
-                            ]),
-                      )));
-              // This is to update the main context after updating.
-            }).then((_) => setState((){}));
->>>>>>> 865aa849
         },
         trailing: IconButton(
           icon: const Icon(Icons.close),
@@ -2045,10 +1758,6 @@
 
 // TODO: Refactor this into the widget tree and factor out again.
   Dialog buildDurationDialog(BuildContext context, void Function(void Function()) setState) {
-<<<<<<< HEAD
-=======
-
->>>>>>> 865aa849
     return Dialog(
         child: Padding(
             padding: const EdgeInsets.all(Constants.innerPadding),
